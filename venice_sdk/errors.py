"""
Custom exceptions for the Venice SDK.
"""

from __future__ import annotations

from typing import Any, Dict, Optional


class VeniceError(Exception):
    """Base exception for all Venice SDK errors."""

    def __init__(
        self,
        message: str,
        *,
        error_code: Optional[str] = None,
        context: Optional[Dict[str, Any]] = None,
        cause: Optional[Exception] = None,
    ) -> None:
        super().__init__(message)
        self.error_code = error_code
        self.context = dict(context) if context else {}
        self.cause = cause

    def __str__(self) -> str:
        base_msg = super().__str__()
        prefix = f"[{self.error_code}] " if self.error_code else ""
        rendered = f"{prefix}{base_msg}"

        suffix_parts = []
        status_code = getattr(self, "status_code", None)
        if status_code is not None:
            suffix_parts.append(f"HTTP {status_code}")
        if self.context:
            context_pairs = ", ".join(
                f"{key}={repr(value)}" for key, value in sorted(self.context.items())
            )
            suffix_parts.append(f"Context: {context_pairs}")

        if suffix_parts:
            rendered = f"{rendered} ({'; '.join(suffix_parts)})"
        return rendered


class VeniceAPIError(VeniceError):
    """Base exception for all Venice API errors."""

    def __init__(
        self,
        message: str,
        *,
        status_code: Optional[int] = None,
        error_code: Optional[str] = None,
        context: Optional[Dict[str, Any]] = None,
        cause: Optional[Exception] = None,
    ) -> None:
        super().__init__(message, error_code=error_code, context=context, cause=cause)
        self.status_code = status_code


class VeniceConnectionError(VeniceError):
    """Raised when there is a connection error."""


class RateLimitError(VeniceAPIError):
    """Raised when the rate limit is exceeded."""

    def __init__(
        self,
        message: str,
        *,
        retry_after: Optional[int] = None,
        status_code: Optional[int] = None,
        error_code: Optional[str] = None,
        context: Optional[Dict[str, Any]] = None,
        cause: Optional[Exception] = None,
    ) -> None:
        super().__init__(
            message,
            status_code=status_code,
            error_code=error_code,
            context=context,
            cause=cause,
        )
        self.retry_after = retry_after


class UnauthorizedError(VeniceAPIError):
    """Raised when authentication fails."""
    pass


class InvalidRequestError(VeniceAPIError):
    """Raised when the request is invalid."""
    pass


class ModelNotFoundError(VeniceAPIError):
    """Raised when the requested model is not found."""
    pass


class CharacterNotFoundError(VeniceAPIError):
    """Raised when the requested character is not found."""
    pass


class ImageGenerationError(VeniceAPIError):
    """Raised when image generation fails."""
    pass


class AudioGenerationError(VeniceAPIError):
    """Raised when audio generation fails."""
    pass


class BillingError(VeniceAPIError):
    """Raised when billing-related operations fail."""
    pass


class APIKeyError(VeniceAPIError):
    """Raised when API key operations fail."""
    pass


class EmbeddingError(VeniceAPIError):
    """Raised when embedding operations fail."""
    pass


<<<<<<< HEAD
class VideoGenerationError(VeniceAPIError):
    """Raised when video generation fails."""
    pass


def handle_api_error(status_code: int, response_data: Dict[str, Any]) -> None:
=======
def handle_api_error(
    status_code: int,
    response_data: Dict[str, Any],
    *,
    extra_context: Optional[Dict[str, Any]] = None,
    cause: Optional[Exception] = None,
) -> None:
>>>>>>> d662b380
    """
    Handle API errors by raising appropriate exceptions.
    
    Args:
        status_code: HTTP status code
        response_data: Response data from the API
        
    Raises:
        VeniceAPIError: Appropriate exception based on the error
    """
    # Normalize non-dict payloads for consistent handling
    if not isinstance(response_data, dict):
        response_data = {"error": {"message": str(response_data)}}

    error_message = "Unknown error"
    error_code: Optional[str] = None
    error_context: Dict[str, Any] = {}
    if extra_context:
        error_context.update(extra_context)

    details = response_data.get("details")
    if isinstance(details, dict):
        error_context["details"] = details
        for field, errors in details.items():
            if isinstance(errors, dict) and "_errors" in errors:
                error_list = errors["_errors"]
                if error_list:
                    error_message = error_list[0]
                    break
            elif isinstance(errors, list) and errors:
                error_message = errors[0]
                break

    raw_error_obj = response_data.get("error")
    if isinstance(raw_error_obj, dict):
        error_obj = raw_error_obj
    elif isinstance(raw_error_obj, str):
        error_obj = {"message": raw_error_obj}
    elif raw_error_obj is None:
        error_obj = {}
    else:
        error_obj = {"message": str(raw_error_obj)}

    if error_obj:
        error_context["error"] = error_obj

    if error_message == "Unknown error":
        if error_obj:
            error_code = error_obj.get("code")
            error_message = error_obj.get("message", error_message)
        else:
            fallback_message = response_data.get("message")
            if isinstance(fallback_message, str):
                error_message = fallback_message

    if error_code is None and isinstance(error_obj, dict):
        error_code = error_obj.get("code")

    request_id = response_data.get("request_id")
    if not request_id and isinstance(error_obj, dict):
        request_id = error_obj.get("request_id")
    if request_id and "request_id" not in error_context:
        error_context["request_id"] = request_id

    retry_after = None
    if isinstance(error_obj, dict):
        retry_after = error_obj.get("retry_after")
    if retry_after is None:
        candidate = response_data.get("retry_after")
        if candidate is not None:
            try:
                retry_after = int(candidate)
            except (TypeError, ValueError):
                retry_after = None

    if isinstance(error_message, str):
        error_message = error_message.strip()
    if not error_message:
        error_message = f"Request failed with status {status_code}"
    
    if status_code == 401:
        raise UnauthorizedError(
            error_message,
            status_code=status_code,
            error_code=error_code,
            context=error_context or None,
            cause=cause,
        )
    elif status_code == 429:
        raise RateLimitError(
            error_message,
            retry_after=retry_after,
            status_code=status_code,
            error_code=error_code,
            context=error_context or None,
            cause=cause,
        )
    elif status_code == 404:
        if error_code == "CHARACTER_NOT_FOUND":
            raise CharacterNotFoundError(
                error_message,
                status_code=status_code,
                error_code=error_code,
                context=error_context or None,
                cause=cause,
            )
        elif error_code == "MODEL_NOT_FOUND":
            raise ModelNotFoundError(
                error_message,
                status_code=status_code,
                error_code=error_code,
                context=error_context or None,
                cause=cause,
            )
        else:
            raise InvalidRequestError(
                error_message,
                status_code=status_code,
                error_code=error_code,
                context=error_context or None,
                cause=cause,
            )
    elif status_code >= 400:
        # If we don't have a more specific mapping, raise generic API error
        raise VeniceAPIError(
            error_message,
            status_code=status_code,
            error_code=error_code,
            context=error_context or None,
            cause=cause,
        )<|MERGE_RESOLUTION|>--- conflicted
+++ resolved
@@ -131,14 +131,11 @@
     pass
 
 
-<<<<<<< HEAD
 class VideoGenerationError(VeniceAPIError):
     """Raised when video generation fails."""
     pass
 
 
-def handle_api_error(status_code: int, response_data: Dict[str, Any]) -> None:
-=======
 def handle_api_error(
     status_code: int,
     response_data: Dict[str, Any],
@@ -146,7 +143,6 @@
     extra_context: Optional[Dict[str, Any]] = None,
     cause: Optional[Exception] = None,
 ) -> None:
->>>>>>> d662b380
     """
     Handle API errors by raising appropriate exceptions.
     
